--- conflicted
+++ resolved
@@ -202,7 +202,6 @@
 
     fn mask(&self) -> u128 {
         self.network().into()
-<<<<<<< HEAD
     }
 }
 
@@ -255,8 +254,6 @@
 
     fn eq(&self, other: &Self) -> bool {
         self == other
-=======
->>>>>>> db6d31fb
     }
 }
 
